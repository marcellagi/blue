repositories:

  ros_gz:
    type: git
    url: https://github.com/gazebosim/ros_gz
<<<<<<< HEAD
    version: humble
=======
    version: iron
>>>>>>> 4a0de68b

  hydrodynamics:
    type: git
    url: https://github.com/Robotic-Decision-Making-Lab/hydrodynamics.git
    version: main

  auv_controllers:
    type: git
    url: https://github.com/Robotic-Decision-Making-Lab/auv_controllers.git
    version: main

  ardusub_driver:
    type: git
    url: https://github.com/Robotic-Decision-Making-Lab/ardusub_driver.git
    version: main

  mobile_to_maritime:
    type: git
    url: https://github.com/Robotic-Decision-Making-Lab/mobile_to_maritime.git
    version: main<|MERGE_RESOLUTION|>--- conflicted
+++ resolved
@@ -3,11 +3,7 @@
   ros_gz:
     type: git
     url: https://github.com/gazebosim/ros_gz
-<<<<<<< HEAD
     version: humble
-=======
-    version: iron
->>>>>>> 4a0de68b
 
   hydrodynamics:
     type: git
@@ -17,12 +13,12 @@
   auv_controllers:
     type: git
     url: https://github.com/Robotic-Decision-Making-Lab/auv_controllers.git
-    version: main
+    version: humble
 
   ardusub_driver:
     type: git
     url: https://github.com/Robotic-Decision-Making-Lab/ardusub_driver.git
-    version: main
+    version: humble
 
   mobile_to_maritime:
     type: git
