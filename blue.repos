--- conflicted
+++ resolved
@@ -3,10 +3,7 @@
   ros_gz:
     type: git
     url: https://github.com/gazebosim/ros_gz
-<<<<<<< HEAD
     version: humble
-=======
-    version: ros2
 
   hydrodynamics:
     type: git
@@ -26,5 +23,4 @@
   mobile_to_maritime:
     type: git
     url: https://github.com/Robotic-Decision-Making-Lab/mobile_to_maritime.git
-    version: main
->>>>>>> 37094322
+    version: main